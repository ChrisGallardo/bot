--- conflicted
+++ resolved
@@ -67,7 +67,6 @@
     id: 267624335836053506
 
     channels:
-<<<<<<< HEAD
         admins:            &ADMINS        365960823622991872
         announcements:                    354619224620138496
         big_brother_logs:  &BBLOGS        468507907357409333
@@ -84,6 +83,7 @@
         help_5:                           454941769734422538
         helpers:                          385474242440986624
         message_log:       &MESSAGE_LOG   467752170159079424
+        mod_alerts:                       473092532147060736
         modlog:            &MODLOG        282638479504965634
         off_topic_0:                      291284109232308226
         off_topic_1:                      463035241142026251
@@ -91,36 +91,10 @@
         python:                           267624335836053506
         staff_lounge:      &STAFF_LOUNGE  464905259261755392
         verification:                     352442727016693763
-=======
-        admins:          &ADMINS      365960823622991872
-        announcements:                354619224620138496
-        big_brother_logs:             468507907357409333
-        bot:                          267659945086812160
-        checkpoint_test:              422077681434099723
-        devalerts:                    460181980097675264
-        devlog:                       409308876241108992
-        devtest:                      414574275865870337
-        help_0:                       303906576991780866
-        help_1:                       303906556754395136
-        help_2:                       303906514266226689
-        help_3:                       439702951246692352
-        help_4:                       451312046647148554
-        help_5:                       454941769734422538
-        helpers:                      385474242440986624
-        message_log:     &MESSAGE_LOG 467752170159079424
-        mod_alerts:                   473092793431097354
-        modlog:          &MODLOG      282638479504965634
-        off_topic_0:                  291284109232308226
-        off_topic_1:                  463035241142026251
-        off_topic_2:                  463035268514185226
-        python:                       267624335836053506
-        verification:                 352442727016693763
->>>>>>> a66f1c64
 
     ignored: [*ADMINS, *MESSAGE_LOG, *MODLOG]
 
     roles:
-<<<<<<< HEAD
         admin:             &ADMIN_ROLE    267628507062992896
         announcements:                    463658397560995840
         champion:                         430492892331769857
@@ -129,7 +103,7 @@
         devops:            &DEVOPS_ROLE   409416496733880320
         jammer:                           423054537079783434
         moderator:         &MOD_ROLE      267629731250176001
-        muted:                            277914926603829249
+        muted:             &MUTED_ROLE    277914926603829249
         owner:             &OWNER_ROLE    267627879762755584
         verified:                         352427296948486144
         helpers:                          267630620367257601
@@ -145,6 +119,8 @@
     watch_tokens:   true
 
     # Filter configuration
+    ping_everyone: true  # Ping @everyone when we send a mod-alert?
+
     guild_invite_whitelist:
         - vywQPxd            # Code Monkeys
         - kWJYurV            # Functional Programming
@@ -198,20 +174,6 @@
         - *MOD_ROLE
         - *OWNER_ROLE
         - *DEVOPS_ROLE
-=======
-        admin: 267628507062992896
-        announcements: 463658397560995840
-        champion: 430492892331769857
-        contributor: 295488872404484098
-        developer: 352427296948486144
-        devops: 409416496733880320
-        jammer: 423054537079783434
-        moderator: 267629731250176001
-        owner: 267627879762755584
-        verified: 352427296948486144
-        helpers: 267630620367257601
-        muted: &MUTED_ROLE 277914926603829249
->>>>>>> a66f1c64
 
 
 keys:
@@ -319,24 +281,4 @@
 
         role_mentions:
             interval: 10
-            max: 3
-
-        discord_emojis:
-            interval: 10
-            max: 6
-
-        links:
-            interval: 10
-            max: 4
-
-        mentions:
-            interval: 10
-            max: 5
-
-        newlines:
-            interval: 10
-            max: 20
-
-        role_mentions:
-            interval: 10
             max: 3