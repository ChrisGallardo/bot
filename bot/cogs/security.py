--- conflicted
+++ resolved
@@ -1,19 +1,13 @@
 import logging
+from typing import Union
 
 from discord.ext.commands import Bot, Cog, Context, NoPrivateMessage
 
 log = logging.getLogger(__name__)
 
 
-<<<<<<< HEAD
-class Security:
+class Security(Cog):
     """Security-related helpers."""
-=======
-class Security(Cog):
-    """
-    Security-related helpers
-    """
->>>>>>> 83127be0
 
     def __init__(self, bot: Bot):
         self.bot = bot
@@ -24,16 +18,11 @@
         """Check if Context instance author is not a bot."""
         return not ctx.author.bot
 
-<<<<<<< HEAD
-    def check_on_guild(self, ctx: Context) -> bool:
+    def check_on_guild(self, ctx: Context) -> Union[bool, None]:
         """Check if Context instance has a guild attribute."""
-        return ctx.guild is not None
-=======
-    def check_on_guild(self, ctx: Context):
         if ctx.guild is None:
             raise NoPrivateMessage("This command cannot be used in private messages.")
         return True
->>>>>>> 83127be0
 
 
 def setup(bot: Bot) -> None:
